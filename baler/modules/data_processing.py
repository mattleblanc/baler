--- conflicted
+++ resolved
@@ -33,14 +33,9 @@
     return model_object
 
 
-<<<<<<< HEAD
-def load_model(ModelObject, model_path, n_features, z_dim):
-    model = ModelObject(n_features, z_dim)
-=======
 def load_model(model_object, model_path, n_features, z_dim):
     device = helper.get_device()
     model = model_object(device, n_features, z_dim)
->>>>>>> c2b24944
 
     # Loading the state_dict into the model
     model.load_state_dict(torch.load(str(model_path)), strict=False)
