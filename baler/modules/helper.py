import argparse
import importlib
import os
import sys
from dataclasses import dataclass

sys.path.append(os.getcwd())
import numpy as np
import torch
from sklearn.model_selection import train_test_split

from modules import training, plotting, data_processing


def get_arguments():
    """ Determines the arguments one is able to apply in the command line when running Baler. Use `--help` to see what options are avaliable.

    Returns:
        .py, string, folder: `.py` file containing the config options, string determining what mode to run, projects directory where outputs go.
    """
    parser = argparse.ArgumentParser(
        prog="baler.py",
        description=(
            "Baler is a machine learning based compression tool for big data.\n\n"
            "Baler has three running modes:\n\n"
            '\t1. Derivation: Using a configuration file and a "small" input dataset, Baler derives a '
            "machine learning model optimized to compress and decompress your data.\n\n"
            "\t2. Compression: Using a previously derived model and a large input dataset, Baler compresses "
            "your data and outputs a smaller compressed file.\n\n"
            "\t3. Decompression: Using a previously compressed file as input and a model, Baler decompresses "
            "your data into a larger file."
        ),
        epilog="Enjoy!",
    )
    parser.add_argument(
        "--mode",
        type=str,
        required=False,
        help="train, compress, decompress, plot, info",
    )
    parser.add_argument(
        "--project", type=str, required=False, help="Name of new project"
    )

    args = parser.parse_args()
    if not args.mode or (args.mode != "newProject" and not args.project):
        parser.print_usage()
        exit(1)
    if args.mode == "newProject":
        config = None
    else:
        config = Config
        importlib.import_module(
            f"projects.{args.project}.{args.project}_config"
        ).set_config(config)
    return config, args.mode, args.project


def create_new_project(project_name: str, base_path: str = "projects") -> None:
    """ Creates a new project directory with all necessary sub-directories and config files.

    Args:
        project_name (str): Determines what you want to call your new project as. 
        base_path (str, optional): Defaults to "projects"
    """
    project_path = os.path.join(base_path, project_name)
    if os.path.exists(project_path):
        print(f"The project {project_path} already exists.")
        return

    required_directories = [
        "compressed_output",
        "decompressed_output",
        "plotting",
        "training",
        "model",
    ]
    os.makedirs(project_path)
    with open(os.path.join(project_path, f"{project_name}_config.py"), "w") as f:
        print(project_path)
        f.write(create_default_config(project_name))
    for directory in required_directories:
        os.makedirs(os.path.join(project_path, directory))


@dataclass
class Config:
    input_path: str
    compression_ratio: float
    epochs: int
    early_stopping: bool
    early_stoppin_patience: int
    lr_scheduler: bool
    lr_scheduler_patience: int
    min_delta: int
    model_name: str
    custom_norm: bool
    l1: bool
    reg_param: float
    RHO: float
    lr: float
    batch_size: int
    test_size: float
    data_dimension: int
    intermittent_model_saving: bool
    intermittent_saving_patience: int


def create_default_config(project_name: str) -> str:
    return f"""
def set_config(c):
    c.input_path                   = "data/{project_name}/{project_name}_data.npz"
    c.compression_ratio            = 2.0
    # c.number_of_columns            = 24
    # c.latent_space_size            = 12
    c.epochs                       = 5
    c.early_stopping               = True
    c.early_stopping_patience      = 100
    c.min_delta                    = 0
    c.lr_scheduler                 = False
    c.lr_scheduler_patience        = 100
    c.model_name                   = "AE"
    c.custom_norm                  = False
    c.l1                           = True
    c.reg_param                    = 0.001
    c.RHO                          = 0.05
    c.lr                           = 0.001
    c.batch_size                   = 512
    c.test_size                    = 0.15
    c.data_dimension               = 1
    c.apply_normalization          = True
    c.extra_compression            = False
    c.intermittent_model_saving    = False
    c.intermittent_saving_patience = 100

"""


def model_init(model_name):
<<<<<<< HEAD
    """ Calls `data_processing.initialise_model`.

    Args:
        model_name (string): The name of the model you wish to initialize

    Returns:
       nn.Module : The initialized model
    """
    # This is used when we don't have saved model parameters.
=======
    # Used to initialize mode saved model parameters dont exist.
>>>>>>> d4ce9380
    model_object = data_processing.initialise_model(model_name)
    return model_object


def numpy_to_tensor(data):
    """ Converts ndarrays to torch.Tensors.

    Args:
        data (ndarray): The data you wish to convert from ndarray to torch.Tensor.

    Returns:
        torch.Tensor: Your data as a tensor
    """
    return torch.from_numpy(data)


def normalize(data, custom_norm):
    """ Applies `data_processing.normalize()` along every axis of given data

    Args:
        data (ndarray): Data you wish to normalize
        custom_norm (boolean): Wether or not you wish to use MinMax normalization

    Returns:
        ndarray: Normalized data
    """
    data = np.apply_along_axis(
        data_processing.normalize, axis=0, arr=data, custom_norm=custom_norm
    )
    return data


<<<<<<< HEAD
def process(input_path, custom_norm, test_size, energy_conversion, apply_normalization):
    """ Loads the input data into an ndarray, splits it into train/test splits and normalizes if chosen. 

    Args:
        input_path (string): Path to input data
        custom_norm (boolean): `False` if you want to use MinMax normalization. `True` otherwise.
        test_size (float): How much of your data to use as validation.
        apply_normalization (boolean): `True` if you want to normalize. `False` if you don't want to normalize.

    Returns:
        ndarray, ndarray, ndarray: Array with the train set, array with the test set and array with the normalization features.
    """
=======
def process(input_path, custom_norm, test_size, apply_normalization):
>>>>>>> d4ce9380
    loaded = np.load(input_path)
    data = loaded["data"]
    names = loaded["names"]
    normalization_features = []

    normalization_features = data_processing.find_minmax(data)
    if apply_normalization:
        print("Normalizing the data...")
        data = normalize(data, custom_norm)
    if not test_size:
        train_set = data
        test_set = train_set
    else:
        train_set, test_set = train_test_split(
            data, test_size=test_size, random_state=1
        )

    return (
        train_set,
        test_set,
        normalization_features,
    )


def renormalize(data, true_min_list, feature_range_list):
    """Calls `data_processing.renormalize_func()`.

    Args:
        data (ndarray): Data you wish to un-normalize
        true_min_list (ndarray): List of column minimums
        feature_range_list (ndarray): List of column feature ranges

    Returns:
        ndarray: Un-normalized array
    """
    return data_processing.renormalize_func(data, true_min_list, feature_range_list)


def train(model, number_of_columns, train_set, test_set, project_path, config):
    """ Calls `training.train()`

    Args:
        model (modelObject): The model you wish to train
        number_of_columns (int): Amount of columns in the initial dataset
        train_set (ndarray): Array consisting of the train set
        test_set (ndarray): Array consisting of the test set
        project_path (string): Path to the project directory
        config (dataClass): Base class selecting user inputs

    Returns:
        _type_: _description_
    """
    return training.train(
        model, number_of_columns, train_set, test_set, project_path, config
    )


<<<<<<< HEAD
def plot(project_path, config):
    """ Calls `plotting.plot()`

    Args:
        project_path (string): Path to the project directory
        config (dataClass): Base class selecting user inputs
    Returns:
        .pdf file: Plot containing the loss curves
    """

    return plotting.plot(project_path, config)
=======
def plotter(project_path, config):
    plotting.plot(project_path, config)
    print("### Done ###")
    print("Your plots are available in    :", project_path + "plotting/")
>>>>>>> d4ce9380


def loss_plotter(path_to_loss_data, output_path, config):
    """ Calls `plotting.loss_plot()`

    Args:
        path_to_loss_data (string): Path to the values for the loss plot
        output_path (string): Path to output the data
        config (dataClass): Base class selecting user inputs

    Returns:
        .pdf file: Plot containing the loss curves
    """
    return plotting.loss_plot(path_to_loss_data, output_path, config)


def model_saver(model, model_path):
    """ Calls `data_processing.save_model()` 

    Args:
        model (nn.Module): The PyTorch model to save.
        model_path (str): String defining the models save path.

    Returns:
        .pt file: `.pt` File containing the model state dictionary
    """
    return data_processing.save_model(model, model_path)


<<<<<<< HEAD
def detach(tensor):
    """ Detaches a given tensor to ndarray

    Args:
        tensor (torch.Tensor): The PyTorch tensor one wants to convert to a ndarray

    Returns:
        ndarray: Converted torch.Tensor to ndarray
    """
=======
def detacher(tensor):
>>>>>>> d4ce9380
    return tensor.cpu().detach().numpy()


def get_device():
    device = None
    if torch.cuda.is_available():
        dev = "cuda:0"
        device = torch.device(dev)
    else:
        dev = "cpu"
        device = torch.device(dev)
    return device


def compress(model_path, config):
    """Function which performs the compression of the input file. In order to compress, you must have a dataset whose path is
        determined by `input_path` in the `config`. You also need a trained model from path `model_path`. The model path is then used to initialize the model
        used for compression. The data is then converted into a `torch.tensor` and then passed through `model.encode`. 

    Args:
        model_path (string): Path to where the model is located
        config (dataClass): Base class selecting user inputs

    Raises:
        NameError: Baler currently only supports 1D (e.g. HEP) or 2D (e.g. CFD) data as inputs. 

    Returns:
        torch.Tensor: Compressed data as PyTorch tensor
    """

    # Loads the data and applies normalization if config.apply_normalization = True
    loaded = np.load(config.input_path)
    data_before = loaded["data"]
    if config.apply_normalization:
        print("Normalizing...")
        data = normalize(data_before, config.custom_norm)
    else:
        data = data_before
    number_of_columns = 0
    try:
        print("compression ratio:", config.compression_ratio)
        if config.data_dimension == 1:
            column_names = np.load(config.input_path)["names"]
            number_of_columns = len(column_names)
            config.latent_space_size = int(
                number_of_columns // config.compression_ratio
            )
            config.number_of_columns = number_of_columns
        elif config.data_dimension == 2:
            data = np.load(config.input_path)["data"]
            number_of_rows = data.shape[1]
            config.number_of_columns = data.shape[2]
            config.latent_space_size = int(
                (number_of_rows * number_of_columns) // config.compression_ratio
            )
        else:
            raise NameError(
                "Data dimension can only be 1 or 2. Got config.data_dimension = "
                + str(config.data_dimension)
            )
    except AttributeError:
        number_of_columns = config.number_of_columns
        latent_space_size = config.latent_space_size
        print(f"{number_of_columns} -> {latent_space_size} dimensions")

    # Initialise and load the model correctly.
    latent_space_size = config.latent_space_size
    device = get_device()
    model_object = data_processing.initialise_model(config.model_name)
    model = data_processing.load_model(
        model_object,
        model_path=model_path,
        n_features=number_of_columns,
        z_dim=latent_space_size,
    )

    # Give the encoding function the correct input as tensor
    if config.data_dimension == 2:
        data_tensor = (
            torch.from_numpy(data.astype("float32", casting="same_kind"))
            .to(device)
            .view(data.shape[0], 1, data.shape[1], data.shape[2])
        )
    elif config.data_dimension == 1:
        data_tensor = torch.from_numpy(data).to(device)

    compressed = model.encode(data_tensor)
    return compressed


def decompress(model_path, input_path, model_name):
    """ Function which performs the decompression of the compressed file. In order to decompress, you must have a compressed file, whose path is
        determined by `input_path`, a model from path `model_path` and a model_name. The model path and model names are used to initialize the model
        used for decompression. The data is then converted into a `torch.tensor` and then passed through `model.decode`. 

    Args:
        model_path (string): Path to where the model is located
        input_path (string): Path to the data you want to decompress
        model_name (string): Name of trained model from which you want to use decode

    Returns:
        torch.tensor, ndarray, ndarray: decompressed data as tensor, ndarray of column names, ndarray of normalization features
    """

    # Load the data & define necessary variables
    loaded = np.load(input_path)
    data = loaded["data"]
    names = loaded["names"]
    normalization_features = loaded["normalization_features"]
    latent_space_size = len(data[0])
    model_dict = torch.load(str(model_path))
    number_of_columns = len(model_dict[list(model_dict.keys())[-1]])

    # Initialise and load the model correctly.
    device = get_device()
    model_object = data_processing.initialise_model(model_name)
    model = data_processing.load_model(
        model_object,
        model_path=model_path,
        n_features=number_of_columns,
        z_dim=latent_space_size,
    )

    # Load the data & convert to tensor
    data_tensor = torch.from_numpy(data).to(device)

    # Decompress the data using the trained models decode function
    decompressed = model.decode(data_tensor)
<<<<<<< HEAD
    return decompressed, names, normalization_features


def get_device():
    """Obtains the avaliable devices to to training on. If an GPU is avaliable (cuda), use that. Otherwise, use the CPU for training.

    Returns:
        torch.device: PyTorch device object capable of telling the training where to train the model.
    """
    device = None
    if torch.cuda.is_available():
        dev = "cuda:0"
        device = torch.device(dev)
    else:
        dev = "cpu"
        device = torch.device(dev)
    return device


def compute_e(mass, eta, pt):
    masspt = pt**2 + mass**2
    cosh = (np.cosh(eta)) ** 2
    total = np.sqrt(masspt * cosh)
    return total


def convert_mass_to_energy(df, col_names):
    # TODO Not used right now

    for i in range(len(col_names)):
        if col_names[i].split(".")[-1] == "pt":
            pt = df.iloc[:, i]

        if col_names[i].split(".")[-1] == "mass_":
            mass = df.iloc[:, i]

            # Store name to rename & replace mass in df:
            mass_name: str = str(col_names[i])

        if col_names[i].split(".")[-1] == "99":
            eta = df.iloc[:, i]

        else:
            print(
                "Can't convert to energy. Please turn off `energy_conversion` in the config to continue"
            )
            exit(1)

    # Compute mass
    energy = compute_e(mass=mass, eta=eta, pt=pt)

    # Get correct new column name
    energy_name = mass_name.replace("mass_", "energy_")

    # Replace mass with energy
    df[mass_name] = energy

    # Replace column name
    df.columns = df.columns.str.replace(mass_name, energy_name, regex=True)
    return df
=======
    return decompressed, names, normalization_features
>>>>>>> d4ce9380
<|MERGE_RESOLUTION|>--- conflicted
+++ resolved
@@ -137,7 +137,6 @@
 
 
 def model_init(model_name):
-<<<<<<< HEAD
     """ Calls `data_processing.initialise_model`.
 
     Args:
@@ -147,9 +146,6 @@
        nn.Module : The initialized model
     """
     # This is used when we don't have saved model parameters.
-=======
-    # Used to initialize mode saved model parameters dont exist.
->>>>>>> d4ce9380
     model_object = data_processing.initialise_model(model_name)
     return model_object
 
@@ -182,8 +178,7 @@
     return data
 
 
-<<<<<<< HEAD
-def process(input_path, custom_norm, test_size, energy_conversion, apply_normalization):
+def process(input_path, custom_norm, test_size, apply_normalization):
     """ Loads the input data into an ndarray, splits it into train/test splits and normalizes if chosen. 
 
     Args:
@@ -195,9 +190,6 @@
     Returns:
         ndarray, ndarray, ndarray: Array with the train set, array with the test set and array with the normalization features.
     """
-=======
-def process(input_path, custom_norm, test_size, apply_normalization):
->>>>>>> d4ce9380
     loaded = np.load(input_path)
     data = loaded["data"]
     names = loaded["names"]
@@ -255,24 +247,18 @@
     )
 
 
-<<<<<<< HEAD
-def plot(project_path, config):
+def plotter(project_path, config):
     """ Calls `plotting.plot()`
 
     Args:
         project_path (string): Path to the project directory
         config (dataClass): Base class selecting user inputs
-    Returns:
-        .pdf file: Plot containing the loss curves
-    """
-
-    return plotting.plot(project_path, config)
-=======
-def plotter(project_path, config):
+
+    """
+
     plotting.plot(project_path, config)
     print("### Done ###")
     print("Your plots are available in    :", project_path + "plotting/")
->>>>>>> d4ce9380
 
 
 def loss_plotter(path_to_loss_data, output_path, config):
@@ -302,8 +288,7 @@
     return data_processing.save_model(model, model_path)
 
 
-<<<<<<< HEAD
-def detach(tensor):
+def detacher(tensor):
     """ Detaches a given tensor to ndarray
 
     Args:
@@ -312,9 +297,6 @@
     Returns:
         ndarray: Converted torch.Tensor to ndarray
     """
-=======
-def detacher(tensor):
->>>>>>> d4ce9380
     return tensor.cpu().detach().numpy()
 
 
@@ -443,67 +425,4 @@
 
     # Decompress the data using the trained models decode function
     decompressed = model.decode(data_tensor)
-<<<<<<< HEAD
-    return decompressed, names, normalization_features
-
-
-def get_device():
-    """Obtains the avaliable devices to to training on. If an GPU is avaliable (cuda), use that. Otherwise, use the CPU for training.
-
-    Returns:
-        torch.device: PyTorch device object capable of telling the training where to train the model.
-    """
-    device = None
-    if torch.cuda.is_available():
-        dev = "cuda:0"
-        device = torch.device(dev)
-    else:
-        dev = "cpu"
-        device = torch.device(dev)
-    return device
-
-
-def compute_e(mass, eta, pt):
-    masspt = pt**2 + mass**2
-    cosh = (np.cosh(eta)) ** 2
-    total = np.sqrt(masspt * cosh)
-    return total
-
-
-def convert_mass_to_energy(df, col_names):
-    # TODO Not used right now
-
-    for i in range(len(col_names)):
-        if col_names[i].split(".")[-1] == "pt":
-            pt = df.iloc[:, i]
-
-        if col_names[i].split(".")[-1] == "mass_":
-            mass = df.iloc[:, i]
-
-            # Store name to rename & replace mass in df:
-            mass_name: str = str(col_names[i])
-
-        if col_names[i].split(".")[-1] == "99":
-            eta = df.iloc[:, i]
-
-        else:
-            print(
-                "Can't convert to energy. Please turn off `energy_conversion` in the config to continue"
-            )
-            exit(1)
-
-    # Compute mass
-    energy = compute_e(mass=mass, eta=eta, pt=pt)
-
-    # Get correct new column name
-    energy_name = mass_name.replace("mass_", "energy_")
-
-    # Replace mass with energy
-    df[mass_name] = energy
-
-    # Replace column name
-    df.columns = df.columns.str.replace(mass_name, energy_name, regex=True)
-    return df
-=======
-    return decompressed, names, normalization_features
->>>>>>> d4ce9380
+    return decompressed, names, normalization_features