import argparse
import importlib
import os
import pickle
from dataclasses import dataclass

import numpy as np
import torch
from sklearn.model_selection import train_test_split

from modules import training, plotting, data_processing


def get_arguments():
    parser = argparse.ArgumentParser(
        prog="baler.py",
        description=("Baler is a machine learning based compression tool for big data.\n\n"
                     "Baler has three running modes:\n\n"
                     "\t1. Derivation: Using a configuration file and a \"small\" input dataset, Baler derives a "
                     "machine learning model optimized to compress and decompress your data.\n\n"
                     "\t2. Compression: Using a previously derived model and a large input dataset, Baler compresses "
                     "your data and outputs a smaller compressed file.\n\n"
                     "\t3. Decompression: Using a previously compressed file as input and a model, Baler decompresses "
                     "your data into a larger file."),
        epilog="Enjoy!",
    )
    parser.add_argument(
        "--mode",
        type=str,
        required=False,
        help="train, compress, decompress, plot, info",
    )
    parser.add_argument(
        "--project", type=str, required=False, help="Name of new project"
    )

    args = parser.parse_args()
    if not args.mode or (args.mode != "newProject" and not args.project):
        parser.print_usage()
        exit(1)
    if args.mode == "newProject":
        config = None
    else:
<<<<<<< HEAD
        config = configClass
        importlib.import_module(name=f".", package=f"{args.project}_config").set_config(
            config
        )
        # importlib.import_module(
        #    f"projects.{args.project}.{args.project}_config"
        # ).set_config(config)
=======
        config = Config
        importlib.import_module(
            f"projects.{args.project}.{args.project}_config"
        ).set_config(config)
>>>>>>> c558d1e5
    return config, args.mode, args.project


def create_new_project(project_name: str, base_path: str = "projects") -> None:
    project_path = os.path.join(base_path, project_name)
    if os.path.exists(project_path):
        print(f"The project {project_path} already exists.")
        return

    required_directories = [
        "compressed_output",
        "decompressed_output",
        "plotting",
        "training",
        "model",
    ]
    os.makedirs(project_path)
    with open(os.path.join(project_path, f"{project_name}_config.py"), "w") as f:
        print(project_path)
        f.write(create_default_config(project_name))
    for directory in required_directories:
        os.makedirs(os.path.join(project_path, directory))


@dataclass
class Config:
    input_path: str
    compression_ratio: float
    epochs: int
    early_stopping: bool
    lr_scheduler: bool
    patience: int
    min_delta: int
    model_name: str
    custom_norm: bool
    l1: bool
    reg_param: float
    RHO: float
    lr: float
    batch_size: int
    save_as_root: bool
    test_size: float
    energy_conversion: bool


def create_default_config(project_name: str) -> str:
    return f"""
def set_config(c):
    c.data_path          = "data/{project_name}/{project_name}_data.npy"
    c.names_path         = "data/{project_name}/{project_name}_names.npy"
    c.compression_ratio   = 2.0
    c.epochs              = 5
    c.energy_conversion = False
    c.early_stopping      = True
    c.lr_scheduler        = False
    c.patience            = 100
    c.min_delta           = 0
    c.model_name          = "george_SAE"
    c.custom_norm         = False
    c.l1                  = True
    c.reg_param             = 0.001
    c.RHO                 = 0.05
    c.lr                  = 0.001
    c.batch_size          = 512
    c.save_as_root        = True
    c.test_size           = 0.15
    c.energy_conversion   = False

"""


def to_pickle(data, path):
    with open(path, "wb") as handle:
        pickle.dump(data, handle)


def from_pickle(path):
    with open(path, "rb") as handle:
        return pickle.load(handle)


def model_init(model_name):
    # This is used when we don't have saved model parameters.
    model_object = data_processing.initialise_model(model_name)
    return model_object


def numpy_to_tensor(data):
    return torch.from_numpy(data)


def normalize(data, custom_norm):
    data = np.apply_along_axis(
        data_processing.normalize, axis=0, arr=data, custom_norm=custom_norm
    )
    return data


def process(data_path, names_path, custom_norm, test_size, energy_conversion):
    data = np.load(data_path)
<<<<<<< HEAD
    if names_path:
        names = np.load(names_path)
        number_of_columns = len(names)
    else:
        names = ""
        number_of_columns = len(data)
=======
    names = np.load(names_path)
    number_of_columns = len(names)
>>>>>>> c558d1e5

    # TODO Fix this
    # if energy_conversion:
    #     print("Converting mass to energy with eta, pt & mass")
    #     df = convert_mass_to_energy(df, cleared_col_names)

    normalization_features = data_processing.find_minmax(data)
    data = normalize(data, custom_norm)
    if not test_size:
        train_set = data
        test_set = train_set
    else:
        train_set, test_set = train_test_split(
            data, test_size=test_size, random_state=1
        )

    return (
        train_set,
        test_set,
        number_of_columns,
        normalization_features,
    )


def renormalize(data, true_min_list, feature_range_list):
    return data_processing.renormalize_func(data, true_min_list, feature_range_list)


def train(model, number_of_columns, train_set, test_set, project_path, config):
    return training.train(
        model, number_of_columns, train_set, test_set, project_path, config
    )


def plot(project_path, config):
    plotting.plot(project_path, config)


def loss_plotter(path_to_loss_data, output_path, config):
    return plotting.loss_plot(path_to_loss_data, output_path, config)


def model_saver(model, model_path):
    return data_processing.save_model(model, model_path)


def detach(tensor):
    return tensor.cpu().detach().numpy()


def compress(model_path, config):
    # Give the encoding function the correct input as tensor
    data_before = np.load(config.data_path)
    data = normalize(data_before, config.custom_norm)
    try:
        if config.names_path:
            config.latent_space_size = int(
                number_of_columns // config.compression_ratio
            )
            config.number_of_columns = number_of_columns
        else:
            number_of_columns = 50
            config.latent_space_size = 250
    except AttributeError:
        assert number_of_columns == config.number_of_columns

    # Initialise and load the model correctly.
    model_object = data_processing.initialise_model(config.model_name)
    model = data_processing.load_model(
        model_object,
        model_path=model_path,
        n_features=number_of_columns,
        z_dim=config.latent_space_size,
    )

    data_tensor = torch.from_numpy(data).to(model.device).view(1, 1, 50, 50)

    compressed = model.encode(data_tensor)
    return compressed, data_before


def decompress(model_path, input_path, model_name):
    # Load the data & convert to tensor
    data = np.load(input_path)
    latent_space_size = len(data[0])
    model_dict = torch.load(str(model_path))
    number_of_columns = len(model_dict[list(model_dict.keys())[-1]])

    # Initialise and load the model correctly.
    model_object = data_processing.initialise_model(model_name)
    model = data_processing.load_model(
        model_object,
        model_path=model_path,
        n_features=number_of_columns,
        z_dim=latent_space_size,
    )

    # Load the data & convert to tensor
    data_tensor = torch.from_numpy(data).to(model.device)

    decompressed = model.decode(data_tensor)
    return decompressed


def get_device():
    device = None
    if torch.cuda.is_available():
        dev = "cuda:0"
        device = torch.device(dev)
    else:
        dev = "cpu"
        device = torch.device(dev)
    return device


def compute_e(mass, eta, pt):
    masspt = pt**2 + mass**2
    cosh = (np.cosh(eta)) ** 2
    total = np.sqrt(masspt * cosh)
    return total


def convert_mass_to_energy(df, col_names):
    # TODO Not used right now

    for i in range(len(col_names)):
        if col_names[i].split(".")[-1] == "pt":
            pt = df.iloc[:, i]

        if col_names[i].split(".")[-1] == "mass_":
            mass = df.iloc[:, i]

            # Store name to rename & replace mass in df:
            mass_name: str = str(col_names[i])

        if col_names[i].split(".")[-1] == "99":
            eta = df.iloc[:, i]

        else:
            print(
                "Can't convert to energy. Please turn off `energy_conversion` in the config to continue"
            )
            exit(1)

    # Compute mass
    energy = compute_e(mass=mass, eta=eta, pt=pt)

    # Get correct new column name
    energy_name = mass_name.replace("mass_", "energy_")

    # Replace mass with energy
    df[mass_name] = energy

    # Replace column name
    df.columns = df.columns.str.replace(mass_name, energy_name, regex=True)
    return df<|MERGE_RESOLUTION|>--- conflicted
+++ resolved
@@ -41,20 +41,13 @@
     if args.mode == "newProject":
         config = None
     else:
-<<<<<<< HEAD
-        config = configClass
+        config = Config
         importlib.import_module(name=f".", package=f"{args.project}_config").set_config(
             config
         )
         # importlib.import_module(
         #    f"projects.{args.project}.{args.project}_config"
         # ).set_config(config)
-=======
-        config = Config
-        importlib.import_module(
-            f"projects.{args.project}.{args.project}_config"
-        ).set_config(config)
->>>>>>> c558d1e5
     return config, args.mode, args.project
 
 
@@ -155,17 +148,12 @@
 
 def process(data_path, names_path, custom_norm, test_size, energy_conversion):
     data = np.load(data_path)
-<<<<<<< HEAD
     if names_path:
         names = np.load(names_path)
         number_of_columns = len(names)
     else:
         names = ""
-        number_of_columns = len(data)
-=======
-    names = np.load(names_path)
-    number_of_columns = len(names)
->>>>>>> c558d1e5
+    number_of_columns = len(data)
 
     # TODO Fix this
     # if energy_conversion:
@@ -181,6 +169,7 @@
         train_set, test_set = train_test_split(
             data, test_size=test_size, random_state=1
         )
+        number_of_columns = len(names)
 
     return (
         train_set,
