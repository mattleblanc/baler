import argparse
import importlib
import os
import pickle
from dataclasses import dataclass
import sys
<<<<<<< HEAD

sys.path.append(os.getcwd())

=======
sys.path.append(os.getcwd())
>>>>>>> 01f9a20f
import numpy as np
import torch
from sklearn.model_selection import train_test_split

from modules import training, plotting, data_processing


def get_arguments():
    parser = argparse.ArgumentParser(
        prog="baler.py",
        description=(
            "Baler is a machine learning based compression tool for big data.\n\n"
            "Baler has three running modes:\n\n"
            '\t1. Derivation: Using a configuration file and a "small" input dataset, Baler derives a '
            "machine learning model optimized to compress and decompress your data.\n\n"
            "\t2. Compression: Using a previously derived model and a large input dataset, Baler compresses "
            "your data and outputs a smaller compressed file.\n\n"
            "\t3. Decompression: Using a previously compressed file as input and a model, Baler decompresses "
            "your data into a larger file."
        ),
        epilog="Enjoy!",
    )
    parser.add_argument(
        "--mode",
        type=str,
        required=False,
        help="train, compress, decompress, plot, info",
    )
    parser.add_argument(
        "--project", type=str, required=False, help="Name of new project"
    )

    args = parser.parse_args()
    if not args.mode or (args.mode != "newProject" and not args.project):
        parser.print_usage()
        exit(1)
    if args.mode == "newProject":
        config = None
    else:
        config = Config
        importlib.import_module(
            f"projects.{args.project}.{args.project}_config"
        ).set_config(config)
    return config, args.mode, args.project


def create_new_project(project_name: str, base_path: str = "projects") -> None:
    project_path = os.path.join(base_path, project_name)
    if os.path.exists(project_path):
        print(f"The project {project_path} already exists.")
        return

    required_directories = [
        "compressed_output",
        "decompressed_output",
        "plotting",
        "training",
        "model",
    ]
    os.makedirs(project_path)
    with open(os.path.join(project_path, f"{project_name}_config.py"), "w") as f:
        print(project_path)
        f.write(create_default_config(project_name))
    for directory in required_directories:
        os.makedirs(os.path.join(project_path, directory))


@dataclass
class Config:
    input_path: str
    compression_ratio: float
    epochs: int
    early_stopping: bool
    lr_scheduler: bool
    patience: int
    min_delta: int
    model_name: str
    custom_norm: bool
    l1: bool
    reg_param: float
    RHO: float
    lr: float
    batch_size: int
    save_as_root: bool
    test_size: float
    energy_conversion: bool
    data_dimension: int


def create_default_config(project_name: str) -> str:
    return f"""
def set_config(c):
    c.data_path          = "data/{project_name}/{project_name}_data.npy"
    c.names_path         = "data/{project_name}/{project_name}_names.npy"
    c.compression_ratio   = 2.0
    c.epochs              = 5
    c.energy_conversion = False
    c.early_stopping      = True
    c.lr_scheduler        = False
    c.patience            = 100
    c.min_delta           = 0
    c.model_name          = "george_SAE"
    c.custom_norm         = False
    c.l1                  = True
    c.reg_param             = 0.001
    c.RHO                 = 0.05
    c.lr                  = 0.001
    c.batch_size          = 512
    c.save_as_root        = True
    c.test_size           = 0.15
    c.energy_conversion   = False
    c.data_dimension      = 1

"""


def to_pickle(data, path):
    with open(path, "wb") as handle:
        pickle.dump(data, handle)


def from_pickle(path):
    with open(path, "rb") as handle:
        return pickle.load(handle)


def model_init(model_name):
    # This is used when we don't have saved model parameters.
    model_object = data_processing.initialise_model(model_name)
    return model_object


def numpy_to_tensor(data):
    return torch.from_numpy(data)


def normalize(data, custom_norm):
    data = np.apply_along_axis(
        data_processing.normalize, axis=0, arr=data, custom_norm=custom_norm
    )
    return data


def process(data_path, names_path, custom_norm, test_size, energy_conversion):
    data = np.load(data_path)
    if names_path:
        names = np.load(names_path)
        number_of_columns = len(names)
    else:
        names = ""
    number_of_columns = len(data)

    # TODO Fix this
    # if energy_conversion:
    #     print("Converting mass to energy with eta, pt & mass")
    #     df = convert_mass_to_energy(df, cleared_col_names)

    normalization_features = data_processing.find_minmax(data)
    data = normalize(data, custom_norm)
    if not test_size:
        train_set = data
        test_set = train_set
    else:
        train_set, test_set = train_test_split(
            data, test_size=test_size, random_state=1
        )
        number_of_columns = len(names)

    return (
        train_set,
        test_set,
        number_of_columns,
        normalization_features,
    )


def renormalize(data, true_min_list, feature_range_list):
    return data_processing.renormalize_func(data, true_min_list, feature_range_list)


def train(model, number_of_columns, train_set, test_set, project_path, config):
    return training.train(
        model, number_of_columns, train_set, test_set, project_path, config
    )


def plot(project_path, config):
    plotting.plot(project_path, config)


def loss_plotter(path_to_loss_data, output_path, config):
    return plotting.loss_plot(path_to_loss_data, output_path, config)


def model_saver(model, model_path):
    return data_processing.save_model(model, model_path)


def detach(tensor):
    return tensor.cpu().detach().numpy()


def compress(model_path, config):
    # Give the encoding function the correct input as tensor
    data_before = np.load(config.data_path)
    data = normalize(data_before, config.custom_norm)
    number_of_columns = 0
    try:
        if config.data_dimension == 1:
            column_names = np.load(config.names_path)
            number_of_columns = len(column_names)
            config.latent_space_size = int(
                number_of_columns // config.compression_ratio
            )
            config.number_of_columns = number_of_columns
        elif config.data_dimension == 2:
            data = np.load(config.data_path)
            number_of_columns = len(data)
            config.latent_space_size = int(
                (number_of_columns * number_of_columns) // config.compression_ratio
            )
        else:
            raise NameError(
                "Data dimension can only be 1 or 2. Introduced value = "
                + str(config.data_dimension)
            )
    except AttributeError:
        assert number_of_columns == config.number_of_columns

    # Initialise and load the model correctly.
    model_object = data_processing.initialise_model(config.model_name)
    model = data_processing.load_model(
        model_object,
        model_path=model_path,
        n_features=number_of_columns,
        z_dim=config.latent_space_size,
    )

    if config.data_dimension == 2:
        data_tensor = torch.from_numpy(data).to(model.device).view(1, 1, 50, 50)
    elif config.data_dimension == 1:
        data_tensor = torch.from_numpy(data).to(model.device)

    compressed = model.encode(data_tensor)
    return compressed, data_before


def decompress(model_path, input_path, model_name):
    # Load the data & convert to tensor
    data = np.load(input_path)
    latent_space_size = len(data[0])
    model_dict = torch.load(str(model_path))
    number_of_columns = len(model_dict[list(model_dict.keys())[-1]])

    # Initialise and load the model correctly.
    model_object = data_processing.initialise_model(model_name)
    model = data_processing.load_model(
        model_object,
        model_path=model_path,
        n_features=number_of_columns,
        z_dim=latent_space_size,
    )

    # Load the data & convert to tensor
    data_tensor = torch.from_numpy(data).to(model.device)

    decompressed = model.decode(data_tensor)
    return decompressed


def get_device():
    device = None
    if torch.cuda.is_available():
        dev = "cuda:0"
        device = torch.device(dev)
    else:
        dev = "cpu"
        device = torch.device(dev)
    return device


def compute_e(mass, eta, pt):
    masspt = pt**2 + mass**2
    cosh = (np.cosh(eta)) ** 2
    total = np.sqrt(masspt * cosh)
    return total


def convert_mass_to_energy(df, col_names):
    # TODO Not used right now

    for i in range(len(col_names)):
        if col_names[i].split(".")[-1] == "pt":
            pt = df.iloc[:, i]

        if col_names[i].split(".")[-1] == "mass_":
            mass = df.iloc[:, i]

            # Store name to rename & replace mass in df:
            mass_name: str = str(col_names[i])

        if col_names[i].split(".")[-1] == "99":
            eta = df.iloc[:, i]

        else:
            print(
                "Can't convert to energy. Please turn off `energy_conversion` in the config to continue"
            )
            exit(1)

    # Compute mass
    energy = compute_e(mass=mass, eta=eta, pt=pt)

    # Get correct new column name
    energy_name = mass_name.replace("mass_", "energy_")

    # Replace mass with energy
    df[mass_name] = energy

    # Replace column name
    df.columns = df.columns.str.replace(mass_name, energy_name, regex=True)
    return df<|MERGE_RESOLUTION|>--- conflicted
+++ resolved
@@ -4,13 +4,7 @@
 import pickle
 from dataclasses import dataclass
 import sys
-<<<<<<< HEAD
-
 sys.path.append(os.getcwd())
-
-=======
-sys.path.append(os.getcwd())
->>>>>>> 01f9a20f
 import numpy as np
 import torch
 from sklearn.model_selection import train_test_split
