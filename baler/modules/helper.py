<<<<<<< HEAD
=======
import modules.models as models
import modules.training as training
import modules.plotting as plotting
import modules.data_processing as data_processing
from sklearn.decomposition import PCA 
>>>>>>> 7b803d0f
import argparse
import pickle
import pandas
import numpy
import os
import shutil
import torch

from modules import training, plotting, data_processing


def get_arguments():
    parser = argparse.ArgumentParser(
        prog="baler.py",
        description='''Baler is a machine learning based compression tool for big data.\n
Baler has three running modes:\n
\t1. Derivation: Using a configuration file and a "small" input dataset, Baler derives a machine learning model optimized to compress and decompress your data.\n
\t2. Compression: Using a previously derived model and a large input dataset, Baler compresses your data and outputs a smaller compressed file.\n
\t3. Decompression: Using a previously compressed file as input and a model, Baler decompresses your data into a larger file.''',
        epilog='Enjoy!')
    parser.add_argument('--mode', type=str, required=False,
                        help='train, compress, decompress, plot, info')
    parser.add_argument('--project', type=str, required=False,
                        help='Name of new project')

    args = parser.parse_args()
    if args.mode == 'newProject':
        args.config = ''
    else:
        config_path = f'./projects/{args.project}/config.json'
        args.config = data_processing.import_config(config_path)

    return args.config, args.mode, args.project


def createNewProject(projectName):
    project_path = f'projects/{projectName}'
    # FIXME: do not aout delete existing paths
    if os.path.exists(project_path):
        shutil.rmtree(project_path)
    os.makedirs(project_path)
    shutil.copyfile('baler/modules/nominal_config.json',
                    f'{project_path}/config.json')
    os.makedirs(f'{project_path}/compressed_output/')
    os.makedirs(f'{project_path}/decompressed_output/')
    os.makedirs(f'{project_path}/plotting/')
    os.makedirs(f'{project_path}/training/')
    os.makedirs(f'{project_path}/model/')


def to_pickle(data, path):
    with open(path, 'wb') as handle:
        pickle.dump(data, handle)


def model_init(config):
    # This is used when we don't have saved model parameters.
    ModelObject = data_processing.initialise_model(config=config)
    return ModelObject


def data_loader(data_path, config):
    return data_processing.load_data(data_path, config)


def numpy_to_tensor(data):
    if isinstance(data, pandas.DataFrame):
        data = data.to_numpy()

    return torch.from_numpy(data)


def normalize(data, config):
    data = numpy.apply_along_axis(data_processing.normalize,
                                  axis=0,
                                  arr=data,
                                  config=config)
    df = data_processing.numpy_to_df(data,config)
    return df


def process(data_path, config):
    df = data_processing.load_data(data_path, config)
    df = data_processing.clean_data(df, config)
    normalization_features = data_processing.find_minmax(df)
<<<<<<< HEAD
    df = normalize(df, config)
    train_set, test_set = data_processing.split(df,
                                                test_size=config['test_size'],
                                                random_state=1)
    number_of_columns = len(data_processing.get_columns(df))
    assert number_of_columns == config['number_of_columns'], f"The number of columns of dataframe is {number_of_columns}, config states {config['number_of_columns']}."
    return train_set, test_set, number_of_columns, normalization_features
=======
    df = normalize(df,config)
    full_data = df
    train_set, test_set = data_processing.split(df, test_size=config["test_size"], random_state=1)
    number_of_columns = len(data_processing.get_columns(df))
    assert number_of_columns == config["number_of_columns"], f"The number of columns of dataframe is {number_of_columns}, config states {config['number_of_columns']}."
    return train_set, test_set, number_of_columns, normalization_features, full_data
>>>>>>> 7b803d0f


def renormalize(data, true_min_list, feature_range_list, config):
    return data_processing.renormalize_func(data,
                                            true_min_list,
                                            feature_range_list,
                                            config)


<<<<<<< HEAD
def train(model, number_of_columns, train_set, test_set, project_path, config):
    return training.train(model, number_of_columns, train_set, test_set,
                          project_path, config)


def plot(output_path, before, after):
    plotting.plot(output_path, before, after)


def loss_plotter(path_to_loss_data, output_path):
    return plotting.loss_plot(path_to_loss_data, output_path)

=======
def loss_plotter(path_to_loss_data,output_path,config):
    return plotting.loss_plot(path_to_loss_data,output_path,config)
>>>>>>> 7b803d0f

def model_loader(model_path):
    return data_processing.load_model(model_path)


def model_saver(model, model_path):
    return data_processing.save_model(model,model_path)


def detach(tensor):
    return tensor.cpu().detach().numpy()


def compress(number_of_columns, model_path, input_path, config):
    # Initialise and load the model correctly.
    ModelObject = data_processing.initialise_model(config=config)
    model = data_processing.load_model(ModelObject,
                                       model_path=model_path,
                                       n_features=number_of_columns,
                                       z_dim=config['latent_space_size'])

    # Give the encoding function the correct input as tensor
    data = data_loader(input_path, config)
    data = data_processing.clean_data(data, config)
    data_before = numpy.array(data)

    data = normalize(data, config)
    data_tensor = numpy_to_tensor(data).to(model.device)

    compressed = model.encode(data_tensor)
    return compressed, data_before


def decompress(number_of_columns,model_path, input_path, config):
    # Initialise and load the model correctly.
    ModelObject = data_processing.initialise_model(config=config)
    model = data_processing.load_model(ModelObject,
                                       model_path=model_path,
                                       n_features=number_of_columns,
                                       z_dim=config['latent_space_size'])

    # Load the data & convert to tensor
    data = data_loader(input_path, config)
    data_tensor = numpy_to_tensor(data).to(model.device)

    decompressed = model.decode(data_tensor)
    return decompressed


def to_root(data_path, config, save_path):
    #if '.pickle' in data_path[-8:]:
    if isinstance(data_path, pickle.Pickler):
        df, Names = data_processing.pickle_to_df(file_path=data_path,
                                                 config=config)
        return data_processing.df_to_root(df,
                                          config,
                                          Names,
                                          save_path)
    elif isinstance(data_path, pandas.DataFrame):
        return data_processing.df_to_root(data_path,
                                          config,
                                          col_names=data_path.columns(),
                                          save_path=save_path)
    elif isinstance(data_path, numpy.ndarray):
        df = data_processing.numpy_to_df(data_path,config)
        df_names = df.columns
<<<<<<< HEAD
        return data_processing.df_to_root(df,
                                          config,
                                          col_names=df_names,
                                          save_path=save_path)


def get_device():
    device = None
    if torch.cuda.is_available():
        dev = "cuda:0"
        device = torch.device(dev)
    else:
        dev = "cpu"
        device = torch.device(dev)
    return device
=======
        return data_processing.df_to_root(df, config, col_names=df_names,save_path=save_path)


def PCA_compression(train_set,data,config):
    principal = PCA(n_components=config["latent_space_size"])

    # Train
    principal.fit(train_set)

    # Compress
    compressed_data = principal.transform(data)
    compressed_data_to_save = compressed_data

    # Decompress
    decompressed_data = principal.inverse_transform(compressed_data)
    return decompressed_data, compressed_data_to_save
>>>>>>> 7b803d0f
<|MERGE_RESOLUTION|>--- conflicted
+++ resolved
@@ -1,11 +1,3 @@
-<<<<<<< HEAD
-=======
-import modules.models as models
-import modules.training as training
-import modules.plotting as plotting
-import modules.data_processing as data_processing
-from sklearn.decomposition import PCA 
->>>>>>> 7b803d0f
 import argparse
 import pickle
 import pandas
@@ -91,7 +83,6 @@
     df = data_processing.load_data(data_path, config)
     df = data_processing.clean_data(df, config)
     normalization_features = data_processing.find_minmax(df)
-<<<<<<< HEAD
     df = normalize(df, config)
     train_set, test_set = data_processing.split(df,
                                                 test_size=config['test_size'],
@@ -99,14 +90,7 @@
     number_of_columns = len(data_processing.get_columns(df))
     assert number_of_columns == config['number_of_columns'], f"The number of columns of dataframe is {number_of_columns}, config states {config['number_of_columns']}."
     return train_set, test_set, number_of_columns, normalization_features
-=======
-    df = normalize(df,config)
-    full_data = df
-    train_set, test_set = data_processing.split(df, test_size=config["test_size"], random_state=1)
-    number_of_columns = len(data_processing.get_columns(df))
-    assert number_of_columns == config["number_of_columns"], f"The number of columns of dataframe is {number_of_columns}, config states {config['number_of_columns']}."
-    return train_set, test_set, number_of_columns, normalization_features, full_data
->>>>>>> 7b803d0f
+
 
 
 def renormalize(data, true_min_list, feature_range_list, config):
@@ -116,7 +100,6 @@
                                             config)
 
 
-<<<<<<< HEAD
 def train(model, number_of_columns, train_set, test_set, project_path, config):
     return training.train(model, number_of_columns, train_set, test_set,
                           project_path, config)
@@ -129,10 +112,7 @@
 def loss_plotter(path_to_loss_data, output_path):
     return plotting.loss_plot(path_to_loss_data, output_path)
 
-=======
-def loss_plotter(path_to_loss_data,output_path,config):
-    return plotting.loss_plot(path_to_loss_data,output_path,config)
->>>>>>> 7b803d0f
+
 
 def model_loader(model_path):
     return data_processing.load_model(model_path)
@@ -199,7 +179,6 @@
     elif isinstance(data_path, numpy.ndarray):
         df = data_processing.numpy_to_df(data_path,config)
         df_names = df.columns
-<<<<<<< HEAD
         return data_processing.df_to_root(df,
                                           config,
                                           col_names=df_names,
@@ -215,21 +194,4 @@
         dev = "cpu"
         device = torch.device(dev)
     return device
-=======
         return data_processing.df_to_root(df, config, col_names=df_names,save_path=save_path)
-
-
-def PCA_compression(train_set,data,config):
-    principal = PCA(n_components=config["latent_space_size"])
-
-    # Train
-    principal.fit(train_set)
-
-    # Compress
-    compressed_data = principal.transform(data)
-    compressed_data_to_save = compressed_data
-
-    # Decompress
-    decompressed_data = principal.inverse_transform(compressed_data)
-    return decompressed_data, compressed_data_to_save
->>>>>>> 7b803d0f
