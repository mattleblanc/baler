--- conflicted
+++ resolved
@@ -149,21 +149,10 @@
     return data
 
 
-<<<<<<< HEAD
-def process(input_path, custom_norm, test_size, energy_conversion):
+def process(input_path, custom_norm, test_size, energy_conversion, apply_normalization):
     loaded = np.load(input_path)
     data = loaded["data"]
     names = loaded["names"]
-=======
-def process(data_path, names_path, custom_norm, test_size, energy_conversion,apply_normalization):
-    data = np.load(data_path)
-    if names_path:
-        names = np.load(names_path)
-        number_of_columns = len(names)
-    else:
-        names = ""
-    number_of_columns = len(data)
->>>>>>> 0548d05b
 
     # TODO Fix this
     # if energy_conversion:
@@ -216,20 +205,14 @@
 
 def compress(model_path, config):
     # Give the encoding function the correct input as tensor
-<<<<<<< HEAD
     loaded = np.load(config.input_path)
     data_before = loaded["data"]
-    data = normalize(data_before, config.custom_norm)
-
-=======
-    data_before = np.load(config.data_path)
     if config.apply_normalization:
         print("Normalizing...")
         data = normalize(data_before, config.custom_norm)
     else:
         data = data_before
     number_of_columns = 0
->>>>>>> 0548d05b
     try:
         print("compression ratio:", config.compression_ratio)
         if config.data_dimension == 1:
