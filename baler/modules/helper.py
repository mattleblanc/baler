# Copyright 2022 Baler Contributors

# Licensed under the Apache License, Version 2.0 (the "License");
# you may not use this file except in compliance with the License.
# You may obtain a copy of the License at

#     http://www.apache.org/licenses/LICENSE-2.0

# Unless required by applicable law or agreed to in writing, software
# distributed under the License is distributed on an "AS IS" BASIS,
# WITHOUT WARRANTIES OR CONDITIONS OF ANY KIND, either express or implied.
# See the License for the specific language governing permissions and
# limitations under the License.

import argparse
import importlib
import os
import sys
from dataclasses import dataclass
from tqdm import tqdm

sys.path.append(os.getcwd())
import numpy as np
import torch
from torch.utils.data import DataLoader
from sklearn.model_selection import train_test_split

from modules import training, plotting, data_processing, diagnostics


def get_arguments():
    """Determines the arguments one is able to apply in the command line when running Baler. Use `--help` to see what options are avaliable.

    Returns:
        .py, string, folder: `.py` file containing the config options, string determining what mode to run, projects directory where outputs go.
    """
    parser = argparse.ArgumentParser(
        prog="baler.py",
        description=(
            "Baler is a machine learning based compression tool for big data.\n\n"
            "Baler has three running modes:\n\n"
            '\t1. Derivation: Using a configuration file and a "small" input dataset, Baler derives a '
            "machine learning model optimized to compress and decompress your data.\n\n"
            "\t2. Compression: Using a previously derived model and a large input dataset, Baler compresses "
            "your data and outputs a smaller compressed file.\n\n"
            "\t3. Decompression: Using a previously compressed file as input and a model, Baler decompresses "
            "your data into a larger file."
        ),
        epilog="Enjoy!",
        formatter_class=argparse.RawTextHelpFormatter,
    )
    parser.add_argument(
        "--mode",
        type=str,
        required=True,
        help="newProject, train, compress, decompress, plot, info",
    )
    parser.add_argument(
        "--project",
        type=str,
        required=True,
        nargs=2,
        metavar=("WORKSPACE", "PROJECT"),
        help="Specifies workspace and project.\n"
        "e.g. --project CFD firstTry"
        ", specifies workspace 'CFD' and project 'firstTry'\n\n"
        "When combined with newProject mode:\n"
        "  1. If workspace and project exist, take no action.\n"
        "  2. If workspace exists but project does not, create project in workspace.\n"
        "  3. If workspace does not exist, create workspace directory and project.",
    )

    args = parser.parse_args()

    workspace_name = args.project[0]
    project_name = args.project[1]
    config_path = f"workspaces.{workspace_name}.{project_name}.config"

    if args.mode == "newProject":
        config = None
    else:
        config = Config
        importlib.import_module(f"{config_path}.{project_name}_config").set_config(
            config
        )

    return config, args.mode, workspace_name, project_name


def create_new_project(workspace_name: str, project_name: str) -> None:
    """Creates a new project directory output sub-directories and config files within a workspace.

    Args:
        workspace_name (str): Creates a workspace (dir) for storing data and projects with this name.
        project_name (str): Creates a project (dir) for storing configs and outputs with this name.
    """

    base_path = "workspaces"

    # Create full project path
    workspace_path = os.path.join(base_path, workspace_name)
    project_path = os.path.join(base_path, workspace_name, project_name)
    if os.path.exists(project_path):
        print(f"The workspace and project ({project_path}) already exists.")
        return
    os.makedirs(project_path)

    # Create required directories
    required_directories = [
        os.path.join(workspace_path, "data"),
        os.path.join(project_path, "config"),
        os.path.join(project_path, "output", "compressed_output"),
        os.path.join(project_path, "output", "decompressed_output"),
        os.path.join(project_path, "output", "plotting"),
        os.path.join(project_path, "output", "training"),
    ]

    for directory in required_directories:
        os.makedirs(directory, exist_ok=True)

    # Populate default config
    with open(
        os.path.join(project_path, "config", f"{project_name}_config.py"), "w"
    ) as f:
        f.write(create_default_config(workspace_name, project_name))


@dataclass
class Config:
    """Defines a configuration dataclass"""

    input_path: str
    compression_ratio: float
    epochs: int
    early_stopping: bool
    early_stoppin_patience: int
    lr_scheduler: bool
    lr_scheduler_patience: int
    min_delta: int
    model_name: str
    custom_norm: bool
    l1: bool
    reg_param: float
    RHO: float
    lr: float
    batch_size: int
    test_size: float
    data_dimension: int
    intermittent_model_saving: bool
    intermittent_saving_patience: int
    mse_avg: bool
    mse_sum: bool
    emd: bool
    l1: bool
    deterministic_algorithm: bool


def create_default_config(workspace_name: str, project_name: str) -> str:
    """Returns the string of a default config file, where the given project
        name has been inserted in the data input path for convenience

    Args:
        project_name (str): The name of the new project, i.e. the name of the
        directory for all the output

    Returns:
        str: Returns a string of a default config which will be written to file
    """

    return f"""
# === Configuration options ===

def set_config(c):
    c.input_path                   = "workspaces/{workspace_name}/data/{project_name}_data.npz"
    c.data_dimension               = 1
    c.compression_ratio            = 2.0
    c.apply_normalization          = True
    c.model_name                   = "AE"
    c.epochs                       = 5
    c.lr                           = 0.001
    c.batch_size                   = 512
    c.early_stopping               = True
    c.lr_scheduler                 = True




# === Additional configuration options ===

    c.early_stopping_patience      = 100
    c.min_delta                    = 0
    c.lr_scheduler_patience        = 50
    c.custom_norm                  = False
    c.reg_param                    = 0.001
    c.RHO                          = 0.05
    c.test_size                    = 0
    # c.number_of_columns            = 24
    # c.latent_space_size            = 12
    c.extra_compression            = False
    c.intermittent_model_saving    = False
    c.intermittent_saving_patience = 100
    c.mse_avg                      = False
    c.mse_sum                      = True
    c.emd                          = False
<<<<<<< HEAD
    c.l1                           = True 
    c.deterministic_algorithm      = True
=======
    c.l1                           = True
    c.activation_extraction        = False
>>>>>>> ce8a3a78

"""


def model_init(model_name):
    """Calls `data_processing.initialise_model`.

    Args:
        model_name (string): The name of the model you wish to initialize

    Returns:
       nn.Module : The initialized model
    """
    # This is used when we don't have saved model parameters.
    model_object = data_processing.initialise_model(model_name)
    return model_object


def numpy_to_tensor(data):
    """Converts ndarrays to torch.Tensors.

    Args:
        data (ndarray): The data you wish to convert from ndarray to torch.Tensor.

    Returns:
        torch.Tensor: Your data as a tensor
    """
    return torch.from_numpy(data)


def normalize(data, custom_norm):
    """Applies `data_processing.normalize()` along every axis of given data

    Args:
        data (ndarray): Data you wish to normalize
        custom_norm (boolean): Wether or not you wish to use MinMax normalization

    Returns:
        ndarray: Normalized data
    """
    data = np.apply_along_axis(
        data_processing.normalize, axis=0, arr=data, custom_norm=custom_norm
    )
    return data


def process(input_path, custom_norm, test_size, apply_normalization):
    """Loads the input data into an ndarray, splits it into train/test splits and normalizes if chosen.

    Args:
        input_path (string): Path to input data
        custom_norm (boolean): `False` if you want to use MinMax normalization. `True` otherwise.
        test_size (float): How much of your data to use as validation.
        apply_normalization (boolean): `True` if you want to normalize. `False` if you don't want to normalize.

    Returns:
        ndarray, ndarray, ndarray: Array with the train set, array with the test set and array with the normalization features.
    """
    loaded = np.load(input_path)
    data = loaded["data"]
    names = loaded["names"]
    normalization_features = []

    normalization_features = data_processing.find_minmax(data)
    if apply_normalization:
        print("Normalizing the data...")
        data = normalize(data, custom_norm)
    if not test_size:
        train_set = data
        test_set = train_set
    else:
        train_set, test_set = train_test_split(
            data, test_size=test_size, random_state=1
        )

    return (
        train_set,
        test_set,
        normalization_features,
    )


def renormalize(data, true_min_list, feature_range_list):
    """Calls `data_processing.renormalize_func()`.

    Args:
        data (ndarray): Data you wish to un-normalize
        true_min_list (ndarray): List of column minimums
        feature_range_list (ndarray): List of column feature ranges

    Returns:
        ndarray: Un-normalized array
    """
    return data_processing.renormalize_func(data, true_min_list, feature_range_list)


def train(model, number_of_columns, train_set, test_set, project_path, config):
    """Calls `training.train()`

    Args:
        model (modelObject): The model you wish to train
        number_of_columns (int): Amount of columns in the initial dataset
        train_set (ndarray): Array consisting of the train set
        test_set (ndarray): Array consisting of the test set
        project_path (string): Path to the project directory
        config (dataClass): Base class selecting user inputs

    Returns:
        _type_: _description_
    """
    return training.train(
        model, number_of_columns, train_set, test_set, project_path, config
    )


def plotter(output_path, config):
    """Calls `plotting.plot()`

    Args:
        output_path (string): Path to the output directory
        config (dataClass): Base class selecting user inputs

    """

    plotting.plot(output_path, config)
    print("=== Done ===")
    print("Your plots are available in:", os.path.join(output_path, "plotting"))


def loss_plotter(path_to_loss_data, output_path, config):
    """Calls `plotting.loss_plot()`

    Args:
        path_to_loss_data (string): Path to the values for the loss plot
        output_path (string): Path to output the data
        config (dataClass): Base class selecting user inputs

    Returns:
        .pdf file: Plot containing the loss curves
    """
    return plotting.loss_plot(path_to_loss_data, output_path, config)


def model_saver(model, model_path):
    """Calls `data_processing.save_model()`

    Args:
        model (nn.Module): The PyTorch model to save.
        model_path (str): String defining the models save path.

    Returns:
        .pt file: `.pt` File containing the model state dictionary
    """
    return data_processing.save_model(model, model_path)


def detacher(tensor):
    """Detaches a given tensor to ndarray

    Args:
        tensor (torch.Tensor): The PyTorch tensor one wants to convert to a ndarray

    Returns:
        ndarray: Converted torch.Tensor to ndarray
    """
    return tensor.cpu().detach().numpy()


def get_device():
    """Returns the appropriate processing device. IF cuda is available it returns "cuda:0"
        Otherwise it returns "cpu"

    Returns:
        _type_: Device string, etiher "cpu" or "cuda:0"
    """
    device = None
    if torch.cuda.is_available():
        dev = "cuda:0"
        device = torch.device(dev)
    else:
        dev = "cpu"
        device = torch.device(dev)
    return device


def compress(model_path, config):
    """Function which performs the compression of the input file. In order to compress, you must have a dataset whose path is
        determined by `input_path` in the `config`. You also need a trained model from path `model_path`. The model path is then used to initialize the model
        used for compression. The data is then converted into a `torch.tensor` and then passed through `model.encode`.

    Args:
        model_path (string): Path to where the model is located
        config (dataClass): Base class selecting user inputs

    Raises:
        NameError: Baler currently only supports 1D (e.g. HEP) or 2D (e.g. CFD) data as inputs.

    Returns:
        torch.Tensor: Compressed data as PyTorch tensor
    """

    # Loads the data and applies normalization if config.apply_normalization = True
    loaded = np.load(config.input_path)
    data_before = loaded["data"]
    if config.apply_normalization:
        print("Normalizing...")
        data = normalize(data_before, config.custom_norm)
    else:
        data = data_before
    number_of_columns = 0
    try:
        print("compression ratio:", config.compression_ratio)
        if config.data_dimension == 1:
            column_names = np.load(config.input_path)["names"]
            number_of_columns = len(column_names)
            config.latent_space_size = int(
                number_of_columns // config.compression_ratio
            )
            config.number_of_columns = number_of_columns
        elif config.data_dimension == 2:
            data = data_before
            number_of_rows = data.shape[1]
            config.number_of_columns = data.shape[2]
            config.latent_space_size = int(
                (number_of_rows * config.number_of_columns) // config.compression_ratio
            )
        else:
            raise NameError(
                "Data dimension can only be 1 or 2. Got config.data_dimension = "
                + str(config.data_dimension)
            )
    except AttributeError:
        number_of_columns = config.number_of_columns
        latent_space_size = config.latent_space_size
        print(f"{number_of_columns} -> {latent_space_size} dimensions")

    # Initialise and load the model correctly.
    latent_space_size = config.latent_space_size
    bs = config.batch_size
    device = get_device()
    model_object = data_processing.initialise_model(config.model_name)
    model = data_processing.load_model(
        model_object,
        model_path=model_path,
        n_features=config.number_of_columns,
        z_dim=config.latent_space_size,
    )
    model.eval()

    # Give the encoding function the correct input as tensor
    # if config.data_dimension == 2:
    #     data_tensor = (
    #         torch.from_numpy(data.astype("float32", casting="same_kind"))
    #         .to(device)
    #         .view(data.shape[0], 1, data.shape[1], data.shape[2])
    #     )
    # elif config.data_dimension == 1:
    #     data_tensor = torch.from_numpy(data).to(device)
    if config.data_dimension == 2:
        data_tensor = torch.tensor(data, dtype=torch.float32).view(
            data.shape[0], 1, data.shape[1], data.shape[2]
        )
    elif config.data_dimension == 1:
        data_tensor = torch.tensor(data, dtype=torch.float64)

    # Batching data to avoid memory leaks
    data_dl = DataLoader(
        data_tensor,
        batch_size=bs,
        shuffle=False,
        drop_last=False,
    )

    # Perform compression
    compressed = []
    with torch.no_grad():
        for idx, data_batch in enumerate(tqdm(data_dl)):
            data_batch = data_batch.to(device)

            out = model.encode(data_batch)
            # Converting back to numpyarray
            out = detacher(out)
            if idx == 0:
                compressed = out
            else:
                compressed = np.concatenate((compressed, out))

    return compressed


def decompress(model_path, input_path, model_name, config):
    """Function which performs the decompression of the compressed file. In order to decompress, you must have a compressed file, whose path is
        determined by `input_path`, a model from path `model_path` and a model_name. The model path and model names are used to initialize the model
        used for decompression. The data is then converted into a `torch.tensor` and then passed through `model.decode`.

    Args:
        model_path (string): Path to where the model is located
        input_path (string): Path to the data you want to decompress
        model_name (string): Name of trained model from which you want to use decode
        config (dataClass): Base class selecting user inputs

    Returns:
        torch.tensor, ndarray, ndarray: decompressed data as tensor, ndarray of column names, ndarray of normalization features
    """

    # Load the data & define necessary variables
    loaded = np.load(input_path)
    data = loaded["data"]
    names = loaded["names"]
    normalization_features = loaded["normalization_features"]
    model_name = config.model_name
    latent_space_size = len(data[0])
    bs = config.batch_size
    model_dict = torch.load(str(model_path))
    number_of_columns = len(model_dict[list(model_dict.keys())[-1]])

    # Initialise and load the model correctly.
    device = get_device()
    model_object = data_processing.initialise_model(model_name)
    model = data_processing.load_model(
        model_object,
        model_path=model_path,
        n_features=number_of_columns,
        z_dim=latent_space_size,
    )
    model.eval()

    # Load the data, convert to tensor and batch it to avoid memory leaks
    data_tensor = torch.from_numpy(data)
    data_dl = DataLoader(
        data_tensor,
        batch_size=bs,
        shuffle=False,
        drop_last=False,
    )

    # Decompress the data using the trained models decode function
    decompressed = []
    with torch.no_grad():
        for idx, data_batch in enumerate(tqdm(data_dl)):
            data_batch = data_batch.to(device)

            out = model.decode(data_batch)
            # Converting back to numpyarray
            out = detacher(out)
            if idx == 0:
                decompressed = out
            else:
                decompressed = np.concatenate((decompressed, out))

    return decompressed, names, normalization_features


def diagnose(input_path: str, output_path: str) -> None:
    """Calls diagnostics.diagnose()

    Args:
        input_path (str): path to the np.array contataining the activations values
        output_path (str): path to store the diagnostics pdf
    """
    diagnostics.diagnose(input_path, output_path)<|MERGE_RESOLUTION|>--- conflicted
+++ resolved
@@ -202,13 +202,9 @@
     c.mse_avg                      = False
     c.mse_sum                      = True
     c.emd                          = False
-<<<<<<< HEAD
-    c.l1                           = True 
-    c.deterministic_algorithm      = True
-=======
     c.l1                           = True
     c.activation_extraction        = False
->>>>>>> ce8a3a78
+    c.deterministic_algorithm      = True
 
 """
 
