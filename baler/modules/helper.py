import argparse
import os
import pickle
import sys
import numpy as np
import pandas
import torch

from modules import training, plotting, data_processing
from dataclasses import dataclass
import importlib


def get_arguments():
    parser = argparse.ArgumentParser(
        prog="baler.py",
        description="""Baler is a machine learning based compression tool for big data.\n
Baler has three running modes:\n
\t1. Derivation: Using a configuration file and a "small" input dataset, Baler derives a machine learning model optimized to compress and decompress your data.\n
\t2. Compression: Using a previously derived model and a large input dataset, Baler compresses your data and outputs a smaller compressed file.\n
\t3. Decompression: Using a previously compressed file as input and a model, Baler decompresses your data into a larger file.""",
        epilog="Enjoy!",
    )
    parser.add_argument(
        "--mode",
        type=str,
        required=False,
        help="train, compress, decompress, plot, info",
    )
    parser.add_argument(
        "--project", type=str, required=False, help="Name of new project"
    )

    args = parser.parse_args()
    if not args.mode or (args.mode != "newProject" and not args.project):
        parser.print_usage()
        exit(1)
    if args.mode == "newProject":
        config = None
    else:
        config = configClass
        importlib.import_module(
            f"projects.{args.project}.{args.project}_config"
        ).set_config(config)
        return args.mode, args.project


def create_new_project(project_name: str, base_path: str = "projects") -> None:
    project_path = os.path.join(base_path, project_name)
    if os.path.exists(project_path):
        print(f"The project {project_path} already exists.")
        return

    required_directories = [
        "compressed_output",
        "decompressed_output",
        "plotting",
        "training",
        "model",
    ]
    os.makedirs(project_path)
    with open(os.path.join(project_path, f"{project_name}_config.py"), "w") as f:
        print(project_path)
        f.write(create_default_config(project_name))
    for directory in required_directories:
        os.makedirs(os.path.join(project_path, directory))


@dataclass
class configClass:
    input_path: str
    compression_ratio: float
    epochs: int
    early_stopping: bool
    lr_scheduler: bool
    patience: int
    min_delta: int
    model_name: str
    custom_norm: bool
    l1: bool
    reg_param: float
    RHO: float
    lr: float
    batch_size: int
    save_as_root: bool
    test_size: float
    energy_conversion: bool


def create_default_config(project_name) -> str:
    return f"""
def set_config(c):
    c.data_path          = "data/{project_name}/{project_name}_data.npy"
    c.names_path         = "data/{project_name}/{project_name}_names.npy"
    c.compression_ratio   = 2.0
    c.epochs              = 5
    c.energy_conversion = False
    c.early_stopping      = True
    c.lr_scheduler        = False
    c.patience            = 100
    c.min_delta           = 0
    c.model_name          = "george_SAE"
    c.custom_norm         = False
    c.l1                  = True
    c.reg_param             = 0.001
    c.RHO                 = 0.05
    c.lr                  = 0.001
    c.batch_size          = 512
    c.save_as_root        = True
    c.test_size           = 0.15
    c.energy_conversion   = False

"""


def to_pickle(data, path):
    with open(path, "wb") as handle:
        pickle.dump(data, handle)


def from_pickle(path):
    with open(path, "rb") as handle:
        return pickle.load(handle)


def model_init(model_name):
    # This is used when we don't have saved model parameters.
    ModelObject = data_processing.initialise_model(model_name)
    return ModelObject


def data_loader(data_path):
    return data_processing.load_data(data_path)


def numpy_to_tensor(data):
    if isinstance(data, pandas.DataFrame):
        data = data.to_numpy()

    return torch.from_numpy(data)


def normalize(data, custom_norm):
    data = np.apply_along_axis(
        data_processing.normalize, axis=0, arr=data, custom_norm=custom_norm
    )
    return data


def process(data_path, names_path, custom_norm, test_size, energy_conversion):
    data = np.load(data_path)
    names = np.load(names_path)
    # df = data_processing.load_data(data_path)
    # cleared_col_names = np.load()

    # if energy_conversion:
    #     print("Converting mass to energy with eta, pt & mass")
    #     df = convert_mass_to_energy(df, cleared_col_names)

    full_pre_norm = data
    normalization_features = data_processing.find_minmax(data)
    full_norm = normalize(data, custom_norm)
    if not test_size:
        train_set = data
        test_set = train_set
    else:
        train_set, test_set = data_processing.split(
<<<<<<< HEAD
            data, test_size=test_size, random_state=1
        )
        number_of_columns = len(names)
=======
            df, test_size=test_size, random_state=1
        )

    number_of_columns = len(data_processing.get_columns(df))
>>>>>>> 2c517373

    return (
        train_set,
        test_set,
        number_of_columns,
        normalization_features,
        full_norm,
        full_pre_norm,
        names,
    )


def renormalize(data, true_min_list, feature_range_list):
    return data_processing.renormalize_func(data, true_min_list, feature_range_list)


def train(model, number_of_columns, train_set, test_set, project_path, config):
    return training.train(
        model, number_of_columns, train_set, test_set, project_path, config
    )


def plot(project_path, config):
    plotting.plot(project_path, config)


def loss_plotter(path_to_loss_data, output_path, config):
    return plotting.loss_plot(path_to_loss_data, output_path, config)


def model_saver(model, model_path):
    return data_processing.save_model(model, model_path)


def detach(tensor):
    return tensor.cpu().detach().numpy()


def compress(model_path, config):

    # Give the encoding function the correct input as tensor
    data_before = np.load(config.data_path)
    data = normalize(data_before, config.custom_norm)
    cleared_col_names = np.load(config.names_path)
    number_of_columns = len(cleared_col_names)
    try:
        config.latent_space_size = int(number_of_columns // config.compression_ratio)
        config.number_of_columns = number_of_columns
    except AttributeError:
        assert number_of_columns == config.number_of_columns


    # Initialise and load the model correctly.
    ModelObject = data_processing.initialise_model(config.model_name)
    model = data_processing.load_model(
        ModelObject,
        model_path=model_path,
        n_features=number_of_columns,
        z_dim=config.latent_space_size,
    )

    data_tensor = numpy_to_tensor(data).to(model.device)


    compressed = model.encode(data_tensor)
    return compressed, data_before, cleared_col_names


def decompress(model_path, input_path, model_name):
    # Load the data & convert to tensor
    data = np.load(input_path)
    latent_space_size = len(data[0])
    modelDict = torch.load(str(model_path))
    number_of_columns = len(modelDict[list(modelDict.keys())[-1]])


    # Initialise and load the model correctly.
    ModelObject = data_processing.initialise_model(model_name)
    model = data_processing.load_model(
        ModelObject,
        model_path=model_path,
        n_features=number_of_columns,
        z_dim=latent_space_size,
    )

    # Load the data & convert to tensor
    data_tensor = numpy_to_tensor(data).to(model.device)


    decompressed = model.decode(data_tensor)
    return decompressed


def to_root(data_path, cleared_col_names, save_path):
    if isinstance(data_path, pickle.Pickler):
        df, Names = data_processing.pickle_to_df(file_path=data_path)
        return data_processing.df_to_root(df, Names, save_path)
    elif isinstance(data_path, pandas.DataFrame):
        return data_processing.df_to_root(
            data_path, col_names=data_path.columns(), save_path=save_path
        )
    elif isinstance(data_path, np.ndarray):
        df = data_processing.numpy_to_df(data_path, cleared_col_names)
        df_names = df.columns
        return data_processing.df_to_root(df, col_names=df_names, save_path=save_path)


def get_device():
    device = None
    if torch.cuda.is_available():
        dev = "cuda:0"
        device = torch.device(dev)
    else:
        dev = "cpu"
        device = torch.device(dev)
    return device


def compute_E(mass, eta, pt):
    masspt = pt**2 + mass**2
    cosh = (np.cosh(eta)) ** 2
    total = np.sqrt(masspt * cosh)
    return total


def convert_mass_to_energy(df, col_names):
    ## Find mass, eta & pt:
    for i in range(len(col_names)):
        if col_names[i].split(".")[-1] == "pt":
            pt = df.iloc[:, i]

        if col_names[i].split(".")[-1] == "mass_":
            mass = df.iloc[:, i]

            # Store name to rename & replace mass in df:
            mass_name = str(col_names[i])

        if col_names[i].split(".")[-1] == "99":
            eta = df.iloc[:, i]

        else:
            print(
                "Can't convert to energy. Please turn off `energy_conversion` in the config to continue"
            )
            exit(1)

    # Compute mass
    energy = compute_E(mass=mass, eta=eta, pt=pt)

    # Get correct new column name
    energy_name = mass_name.replace("mass_", "energy_")

    # Replace mass with energy
    df[mass_name] = energy

    # Replace column name
    df.columns = df.columns.str.replace(mass_name, energy_name, regex=True)
    return df<|MERGE_RESOLUTION|>--- conflicted
+++ resolved
@@ -42,7 +42,7 @@
         importlib.import_module(
             f"projects.{args.project}.{args.project}_config"
         ).set_config(config)
-        return args.mode, args.project
+    return config, args.mode, args.project
 
 
 def create_new_project(project_name: str, base_path: str = "projects") -> None:
@@ -153,9 +153,9 @@
     # df = data_processing.load_data(data_path)
     # cleared_col_names = np.load()
 
-    # if energy_conversion:
-    #     print("Converting mass to energy with eta, pt & mass")
-    #     df = convert_mass_to_energy(df, cleared_col_names)
+    if energy_conversion:
+        print("Converting mass to energy with eta, pt & mass")
+        df = convert_mass_to_energy(df, cleared_col_names)
 
     full_pre_norm = data
     normalization_features = data_processing.find_minmax(data)
@@ -165,17 +165,11 @@
         test_set = train_set
     else:
         train_set, test_set = data_processing.split(
-<<<<<<< HEAD
             data, test_size=test_size, random_state=1
         )
         number_of_columns = len(names)
-=======
-            df, test_size=test_size, random_state=1
-        )
-
-    number_of_columns = len(data_processing.get_columns(df))
->>>>>>> 2c517373
-
+
+    # train_set, test_set = data_processing.split(df, test_size=test_size, random_state=1)
     return (
         train_set,
         test_set,
@@ -214,7 +208,6 @@
 
 
 def compress(model_path, config):
-
     # Give the encoding function the correct input as tensor
     data_before = np.load(config.data_path)
     data = normalize(data_before, config.custom_norm)
@@ -226,7 +219,6 @@
     except AttributeError:
         assert number_of_columns == config.number_of_columns
 
-
     # Initialise and load the model correctly.
     ModelObject = data_processing.initialise_model(config.model_name)
     model = data_processing.load_model(
@@ -238,7 +230,6 @@
 
     data_tensor = numpy_to_tensor(data).to(model.device)
 
-
     compressed = model.encode(data_tensor)
     return compressed, data_before, cleared_col_names
 
@@ -249,7 +240,6 @@
     latent_space_size = len(data[0])
     modelDict = torch.load(str(model_path))
     number_of_columns = len(modelDict[list(modelDict.keys())[-1]])
-
 
     # Initialise and load the model correctly.
     ModelObject = data_processing.initialise_model(model_name)
@@ -262,7 +252,6 @@
 
     # Load the data & convert to tensor
     data_tensor = numpy_to_tensor(data).to(model.device)
-
 
     decompressed = model.decode(data_tensor)
     return decompressed
