import argparse
import os
import pickle
import sys
import numpy
import pandas
import torch

from modules import training, plotting, data_processing
from dataclasses import dataclass
import importlib


def get_arguments():
    parser = argparse.ArgumentParser(
        prog="baler.py",
        description="""Baler is a machine learning based compression tool for big data.\n
Baler has three running modes:\n
\t1. Derivation: Using a configuration file and a "small" input dataset, Baler derives a machine learning model optimized to compress and decompress your data.\n
\t2. Compression: Using a previously derived model and a large input dataset, Baler compresses your data and outputs a smaller compressed file.\n
\t3. Decompression: Using a previously compressed file as input and a model, Baler decompresses your data into a larger file.""",
        epilog="Enjoy!",
    )
    parser.add_argument(
        "--mode",
        type=str,
        required=False,
        help="train, compress, decompress, plot, info",
    )
    parser.add_argument(
        "--project", type=str, required=False, help="Name of new project"
    )

    args = parser.parse_args()
    if not args.mode or (args.mode != "newProject" and not args.project):
        parser.print_usage()
        exit(1)
    if args.mode == "newProject":
        config = None
    else:
<<<<<<< HEAD
        project_path = f"projects/{args.project}/"
        # config_path = f"projects/{args.project}/config.py"
        sys.path.append(project_path)
        import configClass

        config = configClass.Configuration()
    return config, args.mode, args.project
=======
        config = configClass
        importlib.import_module(
            f"projects.{args.project}.{args.project}_config"
        ).set_config(config)
        return config, args.mode, args.project
>>>>>>> 38f58298


def create_new_project(project_name: str, base_path: str = "projects") -> None:
    project_path = os.path.join(base_path, project_name)
    if os.path.exists(project_path):
        print(f"The project {project_path} already exists.")
        return

    required_directories = [
        "compressed_output",
        "decompressed_output",
        "plotting",
        "training",
        "model",
    ]
    os.makedirs(project_path)
    with open(os.path.join(project_path, f"{project_name}_config.py"), "w") as f:
        print(project_path)
        f.write(create_default_config(project_name))
    for directory in required_directories:
        os.makedirs(os.path.join(project_path, directory))


@dataclass
class configClass:
    input_path: str
    compression_ratio: float
    epochs: int
    early_stopping: bool
    lr_scheduler: bool
    patience: int
    min_delta: int
    model_name: str
    custom_norm: bool
    l1: bool
    reg_param: float
    RHO: float
    lr: float
    batch_size: int
    save_as_root: bool
    test_size: float
    energy_conversion: bool


def create_default_config(project_name) -> str:
    return f"""
def set_config(c):
    c.input_path          = "data/{project_name}/{project_name}.pickle"
    c.compression_ratio   = 2.0
    c.epochs              = 5
    c.early_stopping      = True
    c.lr_scheduler        = False
    c.patience            = 100
    c.min_delta           = 0
    c.model_name          = "george_SAE"
    c.custom_norm         = False
    c.l1                  = True
    c.reg_param             = 0.001
    c.RHO                 = 0.05
    c.lr                  = 0.001
    c.batch_size          = 512
    c.save_as_root        = True
    c.test_size           = 0.15
    c.energy_conversion   = False

"""


def to_pickle(data, path):
    with open(path, "wb") as handle:
        pickle.dump(data, handle)


def from_pickle(path):
    with open(path, "rb") as handle:
        return pickle.load(handle)


def model_init(model_name):
    # This is used when we don't have saved model parameters.
    ModelObject = data_processing.initialise_model(model_name)
    return ModelObject


def data_loader(data_path):
    return data_processing.load_data(data_path)


def numpy_to_tensor(data):
    if isinstance(data, pandas.DataFrame):
        data = data.to_numpy()

    return torch.from_numpy(data)


def normalize(data, custom_norm, cleared_col_names):
    data = numpy.apply_along_axis(
        data_processing.normalize, axis=0, arr=data, custom_norm=custom_norm
    )
    df = data_processing.numpy_to_df(data, cleared_col_names)
    return df


<<<<<<< HEAD
def process(data_path, config):
    print(f"Path to data trained on: {data_path}")
    df = data_processing.load_data(data_path, config)
    # df = convert_mass_to_energy(df)
    # df = data_processing.clean_data(df, config)
=======
def process(data_path, custom_norm, test_size, energy_conversion):
    df = data_processing.load_data(data_path)
    cleared_col_names = data_processing.get_columns(df)

    if energy_conversion:
        print("Converting mass to energy with eta, pt & mass")
        df = convert_mass_to_energy(df, cleared_col_names)

    full_pre_norm = df
>>>>>>> 38f58298
    normalization_features = data_processing.find_minmax(df)
    df = normalize(df, custom_norm, cleared_col_names)
    full_norm = df
    if not test_size:
        train_set = df
        test_set = train_set
    else:
        train_set, test_set = data_processing.split(
            df, test_size=test_size, random_state=1
        )

    number_of_columns = len(data_processing.get_columns(df))
<<<<<<< HEAD
    df = normalize(df, config)
=======
>>>>>>> 38f58298

    return (
        train_set,
        test_set,
        number_of_columns,
        normalization_features,
        full_norm,
        full_pre_norm,
        cleared_col_names,
    )
<<<<<<< HEAD
    # assert (
    #    number_of_columns == config.number_of_columns
    # ), f"The number of columns of dataframe is {number_of_columns}, config states {config.number_of_columns}."
    return train_set, test_set, number_of_columns, normalization_features
=======
>>>>>>> 38f58298


def renormalize(data, true_min_list, feature_range_list):
    return data_processing.renormalize_func(data, true_min_list, feature_range_list)


def train(model, number_of_columns, train_set, test_set, project_path, config):
    return training.train(
        model, number_of_columns, train_set, test_set, project_path, config
    )


def plot(project_path):
    plotting.plot(project_path)


def loss_plotter(path_to_loss_data, output_path, config):
    return plotting.loss_plot(path_to_loss_data, output_path, config)


def model_saver(model, model_path):
    return data_processing.save_model(model, model_path)


def detach(tensor):
    return tensor.cpu().detach().numpy()


def compress(model_path, config):
    # Give the encoding function the correct input as tensor
    data = data_loader(config.input_path)
    cleared_col_names = data_processing.get_columns(data)
    number_of_columns = len(data_processing.get_columns(data))
    try:
        config.latent_space_size = int(number_of_columns // config.compression_ratio)
        config.number_of_columns = number_of_columns
    except AttributeError:
<<<<<<< HEAD
        print(config.latent_space_size, config.number_of_columns)
        assert number_of_columns == config.number_of_columns
    data_before = numpy.array(data)
    data = normalize(data, config)
=======
        assert number_of_columns == config.number_of_columns
    data_before = numpy.array(data)
    data = normalize(data, config.custom_norm, cleared_col_names)
>>>>>>> 38f58298

    # Initialise and load the model correctly.
    ModelObject = data_processing.initialise_model(config.model_name)
    model = data_processing.load_model(
        ModelObject,
        model_path=model_path,
        n_features=number_of_columns,
        z_dim=config.latent_space_size,
    )

    # Give the encoding function the correct input as tensor
    data = data_loader(config.input_path)
    # data = data_processing.clean_data(data, config)
    data_before = numpy.array(data)

    data = normalize(data, config.custom_norm, cleared_col_names)
    data_tensor = numpy_to_tensor(data).to(model.device)

    compressed = model.encode(data_tensor)
    return compressed, data_before, cleared_col_names

<<<<<<< HEAD
def decompress(model_path, input_path, config):
=======

def decompress(model_path, input_path, model_name):
>>>>>>> 38f58298
    # Load the data & convert to tensor
    data = data_loader(input_path)
    latent_space_size = len(data[0])
<<<<<<< HEAD
    # number_of_columns=8
=======
>>>>>>> 38f58298
    modelDict = torch.load(str(model_path))
    number_of_columns = len(modelDict[list(modelDict.keys())[-1]])

    # Initialise and load the model correctly.
    ModelObject = data_processing.initialise_model(model_name)
    model = data_processing.load_model(
        ModelObject,
        model_path=model_path,
        n_features=number_of_columns,
        z_dim=latent_space_size,
    )

    # Load the data & convert to tensor
    data = data_loader(input_path)
    data_tensor = numpy_to_tensor(data).to(model.device)

    decompressed = model.decode(data_tensor)
    return decompressed


def to_root(data_path, cleared_col_names, save_path):
    if isinstance(data_path, pickle.Pickler):
        df, Names = data_processing.pickle_to_df(file_path=data_path)
        return data_processing.df_to_root(df, Names, save_path)
    elif isinstance(data_path, pandas.DataFrame):
        return data_processing.df_to_root(
            data_path, col_names=data_path.columns(), save_path=save_path
        )
    elif isinstance(data_path, numpy.ndarray):
        df = data_processing.numpy_to_df(data_path, cleared_col_names)
        df_names = df.columns
        return data_processing.df_to_root(df, col_names=df_names, save_path=save_path)


def get_device():
    device = None
    if torch.cuda.is_available():
        dev = "cuda:0"
        device = torch.device(dev)
    else:
        dev = "cpu"
        device = torch.device(dev)
    return device


def compute_E(mass, eta, pt):
    masspt = pt**2 + mass**2
    cosh = (numpy.cosh(eta)) ** 2
    total = numpy.sqrt(masspt * cosh)
<<<<<<< HEAD
    return total  # pandas.DataFrame({"Energy": total})


def convert_mass_to_energy(df):
    ## Currently hard-coded. Need to find a nice way to make this work

    # Takes df with mass
    # mass_col_name = [col for col in df.columns if ".fM" in col]
    # pt_col_name = [col for col in df.columns if ".fPt" in col]
    # eta_col_name = [col for col in df.columns if ".fEta" in col]
    mass = df["recoPFJets_ak5PFJets__RECO.obj.mass_"]
    eta = df["recoPFJets_ak5PFJets__RECO.obj.eta_"]
    pt = df["recoPFJets_ak5PFJets__RECO.obj.pt_"]
    energy = compute_E(mass=mass, eta=eta, pt=pt)
    df["recoPFJets_ak5PFJets__RECO.obj.mass_"] = energy
    df.columns = df.columns.str.replace("mass_", "energy_")
=======
    return total


def convert_mass_to_energy(df, col_names):
    ## Find mass, eta & pt:
    for i in range(len(col_names)):
        if col_names[i].split(".")[-1] == "pt":
            pt = df.iloc[:, i]

        if col_names[i].split(".")[-1] == "mass_":
            mass = df.iloc[:, i]

            # Store name to rename & replace mass in df:
            mass_name = str(col_names[i])

        if col_names[i].split(".")[-1] == "99":
            eta = df.iloc[:, i]

        else:
            print(
                "Can't convert to energy. Please turn off `energy_conversion` in the config to continue"
            )
            exit(1)

    # Compute mass
    energy = compute_E(mass=mass, eta=eta, pt=pt)

    # Get correct new column name
    energy_name = mass_name.replace("mass_", "energy_")

    # Replace mass with energy
    df[mass_name] = energy

    # Replace column name
    df.columns = df.columns.str.replace(mass_name, energy_name, regex=True)
>>>>>>> 38f58298
    return df<|MERGE_RESOLUTION|>--- conflicted
+++ resolved
@@ -38,21 +38,11 @@
     if args.mode == "newProject":
         config = None
     else:
-<<<<<<< HEAD
-        project_path = f"projects/{args.project}/"
-        # config_path = f"projects/{args.project}/config.py"
-        sys.path.append(project_path)
-        import configClass
-
-        config = configClass.Configuration()
-    return config, args.mode, args.project
-=======
         config = configClass
         importlib.import_module(
             f"projects.{args.project}.{args.project}_config"
         ).set_config(config)
-        return config, args.mode, args.project
->>>>>>> 38f58298
+    return config, args.mode, args.project
 
 
 def create_new_project(project_name: str, base_path: str = "projects") -> None:
@@ -155,14 +145,6 @@
     df = data_processing.numpy_to_df(data, cleared_col_names)
     return df
 
-
-<<<<<<< HEAD
-def process(data_path, config):
-    print(f"Path to data trained on: {data_path}")
-    df = data_processing.load_data(data_path, config)
-    # df = convert_mass_to_energy(df)
-    # df = data_processing.clean_data(df, config)
-=======
 def process(data_path, custom_norm, test_size, energy_conversion):
     df = data_processing.load_data(data_path)
     cleared_col_names = data_processing.get_columns(df)
@@ -172,7 +154,6 @@
         df = convert_mass_to_energy(df, cleared_col_names)
 
     full_pre_norm = df
->>>>>>> 38f58298
     normalization_features = data_processing.find_minmax(df)
     df = normalize(df, custom_norm, cleared_col_names)
     full_norm = df
@@ -185,10 +166,6 @@
         )
 
     number_of_columns = len(data_processing.get_columns(df))
-<<<<<<< HEAD
-    df = normalize(df, config)
-=======
->>>>>>> 38f58298
 
     return (
         train_set,
@@ -199,13 +176,6 @@
         full_pre_norm,
         cleared_col_names,
     )
-<<<<<<< HEAD
-    # assert (
-    #    number_of_columns == config.number_of_columns
-    # ), f"The number of columns of dataframe is {number_of_columns}, config states {config.number_of_columns}."
-    return train_set, test_set, number_of_columns, normalization_features
-=======
->>>>>>> 38f58298
 
 
 def renormalize(data, true_min_list, feature_range_list):
@@ -243,16 +213,9 @@
         config.latent_space_size = int(number_of_columns // config.compression_ratio)
         config.number_of_columns = number_of_columns
     except AttributeError:
-<<<<<<< HEAD
-        print(config.latent_space_size, config.number_of_columns)
-        assert number_of_columns == config.number_of_columns
-    data_before = numpy.array(data)
-    data = normalize(data, config)
-=======
         assert number_of_columns == config.number_of_columns
     data_before = numpy.array(data)
     data = normalize(data, config.custom_norm, cleared_col_names)
->>>>>>> 38f58298
 
     # Initialise and load the model correctly.
     ModelObject = data_processing.initialise_model(config.model_name)
@@ -274,19 +237,11 @@
     compressed = model.encode(data_tensor)
     return compressed, data_before, cleared_col_names
 
-<<<<<<< HEAD
-def decompress(model_path, input_path, config):
-=======
 
 def decompress(model_path, input_path, model_name):
->>>>>>> 38f58298
     # Load the data & convert to tensor
     data = data_loader(input_path)
     latent_space_size = len(data[0])
-<<<<<<< HEAD
-    # number_of_columns=8
-=======
->>>>>>> 38f58298
     modelDict = torch.load(str(model_path))
     number_of_columns = len(modelDict[list(modelDict.keys())[-1]])
 
@@ -336,24 +291,6 @@
     masspt = pt**2 + mass**2
     cosh = (numpy.cosh(eta)) ** 2
     total = numpy.sqrt(masspt * cosh)
-<<<<<<< HEAD
-    return total  # pandas.DataFrame({"Energy": total})
-
-
-def convert_mass_to_energy(df):
-    ## Currently hard-coded. Need to find a nice way to make this work
-
-    # Takes df with mass
-    # mass_col_name = [col for col in df.columns if ".fM" in col]
-    # pt_col_name = [col for col in df.columns if ".fPt" in col]
-    # eta_col_name = [col for col in df.columns if ".fEta" in col]
-    mass = df["recoPFJets_ak5PFJets__RECO.obj.mass_"]
-    eta = df["recoPFJets_ak5PFJets__RECO.obj.eta_"]
-    pt = df["recoPFJets_ak5PFJets__RECO.obj.pt_"]
-    energy = compute_E(mass=mass, eta=eta, pt=pt)
-    df["recoPFJets_ak5PFJets__RECO.obj.mass_"] = energy
-    df.columns = df.columns.str.replace("mass_", "energy_")
-=======
     return total
 
 
@@ -389,5 +326,4 @@
 
     # Replace column name
     df.columns = df.columns.str.replace(mass_name, energy_name, regex=True)
->>>>>>> 38f58298
     return df