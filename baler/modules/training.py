--- conflicted
+++ resolved
@@ -19,11 +19,8 @@
     running_loss = 0.0
     counter = 0
     n_data = int(len(train_ds) / train_dl.batch_size)
-<<<<<<< HEAD
-    for inputs in tqdm(train_dl, total=n_data, desc="# Training", file=sys.stdout):
-=======
+
     for inputs in tqdm(train_dl):
->>>>>>> 90f8a524
         counter += 1
         inputs = inputs.to(model.device)
 
@@ -55,11 +52,7 @@
     running_loss = 0.0
     n_data = int(len(test_ds) / test_dl.batch_size)
     with torch.no_grad():
-<<<<<<< HEAD
-        for inputs in tqdm(test_dl, total=n_data, desc="# Validating", file=sys.stdout):
-=======
         for inputs in tqdm(test_dl):
->>>>>>> 90f8a524
             counter += 1
             inputs = inputs.to(model.device)
 
