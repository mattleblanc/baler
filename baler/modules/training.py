import random
import time

import numpy as np
import pandas as pd
import torch
from torch.utils.data import DataLoader
from tqdm import tqdm

import modules.utils as utils
import modules.helper as helper
<<<<<<< HEAD
=======
import os
import random
>>>>>>> 9892873f


def fit(model, train_dl, train_ds, model_children, regular_param, optimizer, RHO, l1):
    print("### Beginning Training")

    model.train()

    running_loss = 0.0
    counter = 0
    n_data = int(len(train_ds) / train_dl.batch_size)

    for inputs in tqdm(train_dl):
        counter += 1
        inputs = inputs.to(model.device)
        optimizer.zero_grad()
        reconstructions = model(inputs)
        loss, mse_loss, l1_loss = utils.sparse_loss_function_L1(
            model_children=model_children,
            true_data=inputs,
            reconstructed_data=reconstructions,
            reg_param=regular_param,
            validate=False,
        )

        loss.backward()
        optimizer.step()

        running_loss += loss.item()

    epoch_loss = running_loss / counter
    print(f"# Finished. Training Loss: {loss:.6f}")
    return epoch_loss, mse_loss, l1_loss, model


def validate(model, test_dl, test_ds, model_children, reg_param):
    print("### Beginning Validating")

    model.eval()
    counter = 0
    running_loss = 0.0
    n_data = int(len(test_ds) / test_dl.batch_size)
    with torch.no_grad():
        for inputs in tqdm(test_dl):
            counter += 1
            inputs = inputs.to(model.device)
            reconstructions = model(inputs)
            loss = utils.sparse_loss_function_L1(
                model_children=model_children,
                true_data=inputs,
                reconstructed_data=reconstructions,
                reg_param=reg_param,
                validate=True,
            )
            running_loss += loss.item()

    epoch_loss = running_loss / counter
    print(f"# Finished. Validation Loss: {loss:.6f}")
    return epoch_loss


def seed_worker(worker_id):
    worker_seed = torch.initial_seed() % 2**32
    np.random.seed(worker_seed)
    random.seed(worker_seed)


def train(model, variables, train_data, test_data, parent_path, config):
    random.seed(0)
    torch.manual_seed(0)
    np.random.seed(0)
    torch.use_deterministic_algorithms(True)
    g = torch.Generator()
    g.manual_seed(0)

    test_size = config.test_size
    learning_rate = config.lr
    bs = config.batch_size
    reg_param = config.reg_param
    rho = config.RHO
    l1 = config.l1
    epochs = config.epochs
    latent_space_size = config.latent_space_size

    model_children = list(model.children())

    # Initialize model with appropriate device
    device = helper.get_device()
    model = model.to(device)

    # Converting data to tensors
    train_ds = torch.tensor(train_data, dtype=torch.float64, device=device)
    valid_ds = torch.tensor(test_data, dtype=torch.float64, device=device)

    # Pushing input data into the torch-DataLoader object and combines into one DataLoaders object (a basic wrapper
    # around several DataLoader objects).
    train_dl = DataLoader(
        train_ds, batch_size=bs, shuffle=False, worker_init_fn=seed_worker, generator=g
    )
    valid_dl = DataLoader(
        valid_ds, batch_size=bs, worker_init_fn=seed_worker, generator=g
    )  # Used to be batch_size = bs * 2

    # Select Optimizer
    optimizer = torch.optim.Adam(model.parameters(), lr=learning_rate)

    # Activate early stopping
    if config.early_stopping:
        early_stopping = utils.EarlyStopping(
            patience=config.patience, min_delta=config.min_delta
        )  # Changes to patience & min_delta can be made in configs

    # Activate LR Scheduler
    if config.lr_scheduler:
        lr_scheduler = utils.LRScheduler(optimizer=optimizer, patience=config.patience)

    # train and validate the autoencoder neural network
    train_loss = []
    val_loss = []
    start = time.time()

    for epoch in range(epochs):
        print(f"Epoch {epoch + 1} of {epochs}")

        train_epoch_loss, mse_loss_fit, regularizer_loss_fit, trained_model = fit(
            model=model,
            train_dl=train_dl,
            train_ds=train_ds,
            model_children=model_children,
            optimizer=optimizer,
            RHO=rho,
            regular_param=reg_param,
            l1=l1,
        )

        train_loss.append(train_epoch_loss)

        if test_size:
            val_epoch_loss = validate(
                model=trained_model,
                test_dl=valid_dl,
                test_ds=valid_ds,
                model_children=model_children,
                reg_param=reg_param,
            )
            val_loss.append(val_epoch_loss)
        else:
            val_epoch_loss = train_epoch_loss
            val_loss.append(val_epoch_loss)

        if config.lr_scheduler:
            lr_scheduler(val_epoch_loss)
        if config.early_stopping:
            early_stopping(val_epoch_loss)
            if early_stopping.early_stop:
                break

        ## Make-shift implementation to save models & values after 100 epochs:
        save_model_and_data = True
        if save_model_and_data:
            if epoch % 100 == 0:
                path = os.path.join(parent_path, f"model_{epoch}.pt")
                path_data = os.path.join(parent_path, f"after_{epoch}.pickle")
                path_pred = os.path.join(parent_path, f"before_{epoch}.pickle")

                helper.model_saver(model, path)
                data_tensor = torch.tensor(test_data.values, dtype=torch.float64).to(
                    model.device
                )
                pred_tensor = model(data_tensor)
                data = helper.detach(data_tensor)
                pred = helper.detach(pred_tensor)

                helper.to_pickle(data, path_data)
                helper.to_pickle(pred, path_pred)

    end = time.time()

    print(f"{(end - start) / 60:.3} minutes")
    np.save(parent_path + "loss_data.npy", np.array([train_loss, val_loss]))

<<<<<<< HEAD
    data_as_tensor = torch.tensor(test_data, dtype=torch.float64)
    data_as_tensor = data_as_tensor.to(model.device)
=======
    data_as_tensor = torch.tensor(test_data.values, dtype=torch.float64)

    data_as_tensor = data_as_tensor.to(trained_model.device)
>>>>>>> 9892873f
    pred_as_tensor = trained_model(data_as_tensor)

    return data_as_tensor, pred_as_tensor, trained_model<|MERGE_RESOLUTION|>--- conflicted
+++ resolved
@@ -9,11 +9,8 @@
 
 import modules.utils as utils
 import modules.helper as helper
-<<<<<<< HEAD
-=======
+
 import os
-import random
->>>>>>> 9892873f
 
 
 def fit(model, train_dl, train_ds, model_children, regular_param, optimizer, RHO, l1):
@@ -194,14 +191,8 @@
     print(f"{(end - start) / 60:.3} minutes")
     np.save(parent_path + "loss_data.npy", np.array([train_loss, val_loss]))
 
-<<<<<<< HEAD
     data_as_tensor = torch.tensor(test_data, dtype=torch.float64)
-    data_as_tensor = data_as_tensor.to(model.device)
-=======
-    data_as_tensor = torch.tensor(test_data.values, dtype=torch.float64)
-
     data_as_tensor = data_as_tensor.to(trained_model.device)
->>>>>>> 9892873f
     pred_as_tensor = trained_model(data_as_tensor)
 
     return data_as_tensor, pred_as_tensor, trained_model